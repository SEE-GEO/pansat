"""
Tests for the pansat.products.reanalysis.era5 module.
"""

from datetime import datetime
import os
import pytest
import pansat.products.reanalysis.era5 as era5
<<<<<<< HEAD
from pathlib import Path
=======
import random
>>>>>>> b8e942d5


PRODUCTS = [
    era5.ERA5Product("hourly", "surface", ["2m_temperature"]),
    era5.ERA5Product("monthly", "land", ["asn"], domain=[25, 50, 70, 120]),
]

TEST_NAMES = {
    "reanalysis-era5-single-levels": "reanalysis-era5-single-levels_2016100115_2m_temperature.nc",
    "reanalysis-era5-land-monthly-means": "reanalysis-era5-land-monthly-means_201610_asn25-50-70-120.nc",
}

TEST_TIMES = {
    "reanalysis-era5-single-levels": datetime(2016, 10, 1, 15),
    "reanalysis-era5-land-monthly-means": datetime(2016, 10, 1, 0),
}


@pytest.mark.parametrize("product", PRODUCTS)
def test_filename_to_date(product):
    """
    Assert that time is correctly extracted from filename.
    """
    filename = TEST_NAMES[product.name]
    time = product.filename_to_date(filename)
    assert time == TEST_TIMES[product.name]


@pytest.mark.parametrize("product", PRODUCTS)
def test_matches(product):
    """
    Assert that matches method returns true on the filename.
    """
    filename = TEST_NAMES[product.name]
    assert product.matches(filename)


@pytest.fixture(scope="session")
def tmpdir(tmpdir_factory):
    tmp_dir = tmpdir_factory.mktemp(f"data{random.randint(1,300)}")
    return tmp_dir


HAS_PANSAT_PASSWORD = "PANSAT_PASSWORD" in os.environ


@pytest.mark.skipif(not HAS_PANSAT_PASSWORD, reason="Pansat password not set.")
@pytest.mark.usefixtures("test_identities")
def test_download(tmpdir):
    # hourly
    product = PRODUCTS[0]
    t_0 = datetime(2016, 10, 1, 15)
    t_1 = datetime(2016, 10, 1, 17)
    product.download(t_0, t_1, str(tmpdir))
    # monthly
    product = PRODUCTS[1]
    t_0 = datetime(2016, 10, 1, 0)
    t_1 = datetime(2016, 11, 1, 0)
    product.download(t_0, t_1, str(tmpdir))
    # open file
    fn = tmpdir / TEST_NAMES[product.name]
    f = product.open(str(fn))
    f.close()<|MERGE_RESOLUTION|>--- conflicted
+++ resolved
@@ -6,11 +6,9 @@
 import os
 import pytest
 import pansat.products.reanalysis.era5 as era5
-<<<<<<< HEAD
-from pathlib import Path
-=======
+
 import random
->>>>>>> b8e942d5
+
 
 
 PRODUCTS = [
